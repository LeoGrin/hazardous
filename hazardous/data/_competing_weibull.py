from itertools import cycle

import numpy as np
import pandas as pd
from scipy.special import expit
from scipy.stats import weibull_min
from sklearn.datasets._base import Bunch
from sklearn.pipeline import make_pipeline
from sklearn.preprocessing import PolynomialFeatures, SplineTransformer, StandardScaler
from sklearn.utils import check_random_state

DEFAULT_SHAPE_RANGES = (
    (1.0, 3.5),
    (1.0, 1.0),
    (3.0, 6.0),
)

DEFAULT_SCALE_RANGES = (
    (1, 7),
    (1, 15),
    (1.5, 5),
)


def _censor(
    y_uncensored,
    independent_censoring=True,
    X=None,
    features_censoring_rate=0.2,
    censoring_relative_scale=1.5,
    random_state=0,
):
    """Apply right censoring to y_uncensored by sampling from a Weibull distribution.

    Parameters
    ----------
    y_uncensored : pandas.DataFrame of shape (n_samples, 2)
        The input dataframe with columns 'event' and 'duration'.

    independent_censoring : bool, default=True
        Whether the censoring is independent of the covariates X or not.

        * If set to True, the scale and shape parameters are set using
          baseline scalars.
        * If set to False and X is defined, the scale and shape parameters
          are obtained using the compute_shape_and_scale function.

    X : pandas.DataFrame of shape (n_samples, n_features), default=None
        Only used when independent_censoring is set to True.
        Passed to compute_shape_and_scale as input data to generate the shape
        and scale parameters.

    features_censoring_rate : float, default=0.2
        Only used when independent_censoring is set to True.
        Passed to compute_shape_and_scale to define the "dropout" probability of
        the feature weight matrix.

    censoring_relative_scale : float, default=1.5
        The magnitude of censoring to apply.

        * If independent_censoring is set to True, censoring_relative_scale is passed
          to compute_shape_and_scale to define the upper bound of the scale.
          parameter.
        * Otherwise, the scale is a scalar, computed as
          censoring_relative_scale * mean duration.

    random_state : int or instance of RandomState, default=0

    Returns
    -------
    y_censored : pandas.DataFrame of shape (n_samples, 2) or Bunch.
        The input dataframe updated with right-censoring.

    shape_censoring : ndarray of shape (n_samples,)
        The Weibull shape parameter used to generate the censoring distribution.

    scale_censoring : ndarray of shape (n_samples,)
        The Weibull scale parameter used to generate the censoring distribution.
    """
    rng = check_random_state(random_state)
<<<<<<< HEAD
    if censoring_relative_scale == 0 or censoring_relative_scale is None:
=======
    if censoring_relative_scale is None:
>>>>>>> 68fabd8e
        return Bunch(
            y_censored=y_uncensored,
            shape_censoring=None,
            scale_censoring=None,
        )

    mean_duration = y_uncensored["duration"].mean()

    if independent_censoring:
        scale_censoring = censoring_relative_scale * mean_duration
        shape_censoring = 3

    else:
        SS_star = compute_shape_and_scale(
            X,
            features_rate=features_censoring_rate,
            n_events=1,
            degree_interaction=2,
            shape_ranges=[(0.1, 20.0)],
            scale_ranges=[(0.5, 1.5)],
            random_state=random_state,
        )
        SS_star.columns = ["shape_0", "scale_0"]
        SS_star["scale_0"] *= mean_duration * censoring_relative_scale
        scale_censoring = SS_star["scale_0"]
        shape_censoring = SS_star["shape_0"]

    censoring = weibull_min.rvs(
        shape_censoring,
        scale=scale_censoring,
        size=y_uncensored.shape[0],
        random_state=rng,
    )
    y_censored = y_uncensored.copy()
    y_censored["event"] = np.where(
        y_censored["duration"] < censoring, y_censored["event"], 0
    )
    y_censored["duration"] = np.minimum(y_censored["duration"], censoring)

    return Bunch(
        y_censored=y_censored,
        shape_censoring=shape_censoring,
        scale_censoring=scale_censoring,
    )


def compute_shape_and_scale(
    X,
    features_rate=0.2,
    n_events=3,
    degree_interaction=2,
    shape_ranges=DEFAULT_SHAPE_RANGES,
    scale_ranges=DEFAULT_SCALE_RANGES,
    random_state=0,
):
    """Derive Weibull's shape and scale parameters from covariates X.

    The steps are:

    * Transformation of X by using spline then polynomial extensions,
      of shape (n_samples, n_features_transformed)
    * Generation of W_star by sampling from a standard distribution,
      of shape (n_features_transformed, n_weibull_params)
    * Sparsifying of W_star by uniformly setting features to 0.
    * Matrix multiplication between X_trans and W_star to obtain
      the scale and shape parameters SS_star:

    .. math::

        SS_star = X_trans . W_star

    * Standardization of SS_star and rescaling to the desired parameters intervals.

    Parameters
    ----------
    TODO

    Returns
    -------
    SS_star : pandas.DataFrame of shape (n_samples, n_weibull_params)
        The scale and shape matrix to sample individual duration from using a
        Weibull distribution.
    """

    rng = check_random_state(random_state)

    # Adding interactions between features
    preprocessor = make_pipeline(
        SplineTransformer(n_knots=3),
        PolynomialFeatures(
            degree=degree_interaction, interaction_only=True, include_bias=False
        ),
    )
    preprocessor.set_output(transform="pandas")
    X_trans = preprocessor.fit_transform(X)

    # Create masked matrix with the interactions
    n_weibull_parameters = 2 * n_events
    W_star = rng.randn(X_trans.shape[1], n_weibull_parameters)

    # 1 - feature_rate % of marginal features and interacted features
    # are set to 0
    W_star = _sparsify(W_star, X_trans.columns, features_rate, rng)

    # Computation of the true values of shape and scale
    SS_star = X_trans.values @ W_star
    column_names = [f"shape_{i}" for i in range(1, n_events + 1)] + [
        f"scale_{i}" for i in range(1, n_events + 1)
    ]
    SS_star = pd.DataFrame(SS_star, columns=column_names)

    # Rescaling of these values to stay in the chosen range
    return rescale_params(SS_star, n_events, shape_ranges, scale_ranges)


def _sparsify(W_star, column_names, features_rate, rng):
    """Apply uniform sparsity to W_star by setting 1 - feature_rate % of features to 0.

    The W_star matrix is split across lines corresponding to marginal and
    interaction features, to ensure that the same degree of sparsity is applied
    to both, i.e. we can't sparsify the marginal features only.

    Parameters
    ----------
    W_star : ndarray of shape (n_features, n_weibull_parameters)
        The weight matrix representing the linear combination between input
        features.

    column_names : list of str, of length (n_features)
        The column names of the covariates X, to be split between marginal and
        interaction.

    feature_rate : float,
        The probability threshold under which a feature is kept, or set to 0
        otherwise.

    rng : int or instance of RandomState

    Returns
    -------
    W_star : ndarray of shape (n_features, n_weibull_parameters)
        The sparsified input matrix.
    """

    # Feature names without " " are marginal, otherwise they are interactions.
    marginal_indices, interaction_indices = [], []
    for idx, col in enumerate(column_names):
        if len(col.split(" ")) == 1:
            marginal_indices.append(idx)
        else:
            interaction_indices.append(idx)

    sparse_mask = rng.rand(*W_star[marginal_indices, :].shape) < features_rate
    W_star[marginal_indices, :] = W_star[marginal_indices, :] * sparse_mask

    sparse_mask = rng.rand(*W_star[interaction_indices, :].shape) < features_rate
    W_star[interaction_indices, :] = W_star[interaction_indices, :] * sparse_mask

    return W_star


def rescale_params(SS_star, n_events, shape_ranges, scale_ranges):
    for event_id, shape_range, scale_range in zip(
        range(1, n_events + 1), cycle(shape_ranges), cycle(scale_ranges)
    ):
        shape_min, shape_max = shape_range
        scale_min, scale_max = scale_range
        SS_star[f"shape_{event_id}"] = _rescale_params(
            SS_star[[f"shape_{event_id}"]], shape_min, shape_max
        )
        SS_star[f"scale_{event_id}"] = _rescale_params(
            SS_star[[f"scale_{event_id}"]], scale_min, scale_max
        )
    return SS_star


def _rescale_params(column_param, param_min, param_max):
    # Rescaling of these values to stay in the chosen range
    # Expit is the logistic sigmoid function.
    scaler = StandardScaler()
    column_param = (
        param_min + (param_max - param_min) * expit(scaler.fit_transform(column_param))
    ).flatten()
    return column_param


def make_simple_features(
    n_events=3,
    n_samples=3_000,
    base_scale=1_000,
    shape_ranges=DEFAULT_SHAPE_RANGES,
    scale_ranges=DEFAULT_SCALE_RANGES,
    random_state=None,
):
    """Generate a synthetic dataset with competing Weibull-distributed events.

    For each individual, we first sample one pair of shape and scale parameters
    for each event type uniformly from the given ranges. Each event type has a
    different range of shape and scale parameters.

    Then we sample event durations for each event type from the corresponding
    Weibull distribution parametrized by the sampled shape and scale
    parameters.

    The shape and scale parameters are returned as features. For each
    individual, the event type with the shortest duration is kept as the target
    event (competing risks setting) and its event identifier and duration are
    returned as the target dataframe.
    """
    rng = check_random_state(random_state)
    all_features = []
    event_durations = []

    for event_id, shape_range, scale_range in zip(
        range(1, n_events + 1), cycle(shape_ranges), cycle(scale_ranges)
    ):
        shape = rng.uniform(*shape_range, size=n_samples)
        scale = rng.uniform(*scale_range, size=n_samples) * base_scale
        all_features.append(pd.Series(shape, name=f"shape_{event_id}"))
        all_features.append(pd.Series(scale, name=f"scale_{event_id}"))
        durations = weibull_min.rvs(shape, scale=scale, random_state=rng)
        event_durations.append(durations)

    event_durations = np.asarray(event_durations)
    duration_argmin = np.argmin(event_durations, axis=0)
    X = pd.concat(all_features, axis=1)
    return X, event_durations, duration_argmin


def make_complex_features_with_sparse_matrix(
    n_events=3,
    n_samples=3_000,
    base_scale=1_000,
    shape_ranges=DEFAULT_SHAPE_RANGES,
    scale_ranges=DEFAULT_SCALE_RANGES,
    n_features=10,
    features_rate=0.3,
    degree_interaction=2,
    random_state=0,
):
    """Generate some covariates X and sample event-specific durations from a Weibull \
        distribution derived from X.

    Each event-specific Weibull distribution is defined with a shape and scale
    parameters. These parameters are derived from the input X, using a sparse weight
    matrix to linearly combine a polynomial expansion of splines of X.
    See the compute_shape_and_scale function for more details.

    For each event, durations are drawn from their corresponding Weibull distribution.
    The event of interest is the first hit, i.e. the event with the minimum duration.

    Parameters
    ----------
    TODO

    Returns
    -------
    X : pandas.DataFrame of shape (n_samples, n_features)
        Covariate matrix, generated from a standard distribution.

    event_durations : ndarray of shape (n_events, n_samples)
        The generated durations, for each events.

    duration_argmin : ndarray of shape (n_samples,)
        The index of the minimum duration, for each sample.
    """
    rng = check_random_state(random_state)
    # Create features given to the model as X and then creating the interactions
    columns = [f"feature_{i}" for i in range(n_features)]
    X = pd.DataFrame(
        rng.randn(n_samples, n_features),
        columns=columns,
    )

    SS_star = compute_shape_and_scale(
        X,
        features_rate,
        n_events,
        degree_interaction,
        shape_ranges,
        scale_ranges,
        random_state,
    )
    # Throw durations from a weibull distribution with scale and shape as the parameters
    event_durations = []
    for event in range(1, n_events + 1):
        shape = SS_star[f"shape_{event}"]
        scale = SS_star[f"scale_{event}"]
        durations = weibull_min.rvs(shape, scale=scale * base_scale, random_state=rng)
        event_durations.append(durations)

    # Creating the target tabular
    event_durations = np.asarray(event_durations)
    duration_argmin = np.argmin(event_durations, axis=0)
    return X, event_durations, duration_argmin


def make_synthetic_competing_weibull(
    n_events=3,
    n_samples=3_000,
    base_scale=1_000,
    n_features=10,
    features_rate=0.3,
    degree_interaction=2,
    independent_censoring=True,
    features_censoring_rate=0.2,
    feature_rounding=2,
    target_rounding=4,
    shape_ranges=DEFAULT_SHAPE_RANGES,
    scale_ranges=DEFAULT_SCALE_RANGES,
    censoring_relative_scale=1.5,
    random_state=0,
    complex_features=False,
    return_X_y=False,
):
    """
    Creating a synthetic dataset to make competing risks.
    Depending of the choice of the user, the function may genere a simple dataset
    (setting ``complex_features`` to False or either create complex features.)

    A fraction of the individuals are censored by sampling a censoring time
    from a Weibull distribution with shape 1 and scale equal to the mean
    duration of the target event times the ``censoring_relative_scale``.

    Setting ``censoring_relative_scale`` to 0 or None disables censoring.
    Setting it to a small value (e.g. 0.5 instead of 1.5) will result in a
    larger fraction of censored individuals.
    We return all of the durations thrown and the features.
    """
    if complex_features:
        X, event_durations, duration_argmin = make_complex_features_with_sparse_matrix(
            n_events=n_events,
            n_samples=n_samples,
            base_scale=base_scale,
            shape_ranges=shape_ranges,
            scale_ranges=scale_ranges,
            n_features=n_features,
            features_rate=features_rate,
            degree_interaction=degree_interaction,
            random_state=random_state,
        )
    else:
        X, event_durations, duration_argmin = make_simple_features(
            n_events=n_events,
            n_samples=n_samples,
            base_scale=base_scale,
            shape_ranges=shape_ranges,
            scale_ranges=scale_ranges,
            random_state=random_state,
        )
    y_uncensored = pd.DataFrame(
        dict(
            event=duration_argmin + 1,
            duration=event_durations[duration_argmin, np.arange(n_samples)],
        )
    )
<<<<<<< HEAD
    bunch = _censor(
=======
    censor_bunch = _censor(
>>>>>>> 68fabd8e
        y_uncensored,
        independent_censoring=independent_censoring,
        X=X,
        features_censoring_rate=features_censoring_rate,
        censoring_relative_scale=censoring_relative_scale,
        random_state=random_state,
    )
<<<<<<< HEAD
    y_censored = bunch.y_censored
=======
    y_censored = censor_bunch.y_censored
    shape_censoring = censor_bunch.shape_censoring
    scale_censoring = censor_bunch.scale_censoring
>>>>>>> 68fabd8e

    if feature_rounding is not None:
        X = X.round(feature_rounding)

    if target_rounding is not None:
        y_censored["duration"] = y_censored["duration"].round(target_rounding)
        y_uncensored = y_uncensored.round(target_rounding)

<<<<<<< HEAD
    frame = pd.concat([X, y_censored], axis=1)

    return Bunch(
        data=frame[X.columns],
        target=frame[y_censored.columns],
        target_uncensored=y_uncensored,
        shape_censoring=bunch.shape_censoring,
        scale_censoring=bunch.scale_censoring,
        frame=frame,
=======
    if return_X_y:
        return X, y_censored

    return Bunch(
        X=X,
        y=y_censored,
        y_uncensored=y_uncensored,
        shape_censoring=shape_censoring,
        scale_censoring=scale_censoring,
>>>>>>> 68fabd8e
    )<|MERGE_RESOLUTION|>--- conflicted
+++ resolved
@@ -78,11 +78,7 @@
         The Weibull scale parameter used to generate the censoring distribution.
     """
     rng = check_random_state(random_state)
-<<<<<<< HEAD
-    if censoring_relative_scale == 0 or censoring_relative_scale is None:
-=======
     if censoring_relative_scale is None:
->>>>>>> 68fabd8e
         return Bunch(
             y_censored=y_uncensored,
             shape_censoring=None,
@@ -439,11 +435,7 @@
             duration=event_durations[duration_argmin, np.arange(n_samples)],
         )
     )
-<<<<<<< HEAD
-    bunch = _censor(
-=======
     censor_bunch = _censor(
->>>>>>> 68fabd8e
         y_uncensored,
         independent_censoring=independent_censoring,
         X=X,
@@ -451,13 +443,9 @@
         censoring_relative_scale=censoring_relative_scale,
         random_state=random_state,
     )
-<<<<<<< HEAD
-    y_censored = bunch.y_censored
-=======
     y_censored = censor_bunch.y_censored
     shape_censoring = censor_bunch.shape_censoring
     scale_censoring = censor_bunch.scale_censoring
->>>>>>> 68fabd8e
 
     if feature_rounding is not None:
         X = X.round(feature_rounding)
@@ -466,17 +454,6 @@
         y_censored["duration"] = y_censored["duration"].round(target_rounding)
         y_uncensored = y_uncensored.round(target_rounding)
 
-<<<<<<< HEAD
-    frame = pd.concat([X, y_censored], axis=1)
-
-    return Bunch(
-        data=frame[X.columns],
-        target=frame[y_censored.columns],
-        target_uncensored=y_uncensored,
-        shape_censoring=bunch.shape_censoring,
-        scale_censoring=bunch.scale_censoring,
-        frame=frame,
-=======
     if return_X_y:
         return X, y_censored
 
@@ -486,5 +463,4 @@
         y_uncensored=y_uncensored,
         shape_censoring=shape_censoring,
         scale_censoring=scale_censoring,
->>>>>>> 68fabd8e
     )